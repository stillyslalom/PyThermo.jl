name = "PyThermo"
uuid = "6fae04a5-42e9-4d0c-90a8-26d1a9434b6b"
authors = ["Alex Ames <alexander.m.ames@gmail.com> and contributors"]
version = "0.1.0"

[deps]
Printf = "de0858da-6303-5e67-8744-51eddeeeb8d7"
PyCall = "438e738f-606a-5dbb-bf0a-cddfbfd45ab0"
Unitful = "1986cc42-f94f-5a68-af5c-568840ba703d"

[compat]
<<<<<<< HEAD
PyCall = "1.92"
=======
Unitful = "1.6"
>>>>>>> c317799b
julia = "1.4"

[extras]
Test = "8dfed614-e22c-5e08-85e1-65c5234f0b40"

[targets]
test = ["Test"]<|MERGE_RESOLUTION|>--- conflicted
+++ resolved
@@ -9,11 +9,8 @@
 Unitful = "1986cc42-f94f-5a68-af5c-568840ba703d"
 
 [compat]
-<<<<<<< HEAD
 PyCall = "1.92"
-=======
 Unitful = "1.6"
->>>>>>> c317799b
 julia = "1.4"
 
 [extras]
